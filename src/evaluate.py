<<<<<<< HEAD
import joblib
import json
from sklearn.metrics import accuracy_score, confusion_matrix
import numpy as np
import argparse
import os

def evaluate_model(classifier, X_test, y_test) -> dict:
    y_pred = classifier.predict(X_test)
    accuracy = accuracy_score(y_test, y_pred)
    cm = confusion_matrix(y_test, y_pred)
    return {
        "accuracy": float(accuracy),
        "confusion_matrix": cm.tolist()
    }
=======
"""
This module provides functionality to
evaluate a trained sentiment analysis model
using a provided dataset and outputs evaluation metrics as JSON.
"""

import json
import sys

import joblib
import pandas as pd
from lib_ml.preprocessor import Preprocessor
from sklearn.metrics import accuracy_score, confusion_matrix


def evaluate_model(model_file: str, data_file: str, output_file: str) -> None:
    """
    Evaluate a trained model on a given dataset
    and save metrics to a JSON file.

    Args:
        model_file: Path to the trained model file.
        data_file: Path to the evaluation data file.
        output_file: Path to save the evaluation metrics JSON.
    """
    dataset = pd.read_csv(data_file, delimiter="\t", quoting=3)
    preprocessor = Preprocessor()
    reviews = dataset["Review"]
    X = preprocessor.vectorize(preprocessor.preprocess_batch(reviews))
    y = dataset["Liked"]
    classifier = joblib.load(model_file)
    y_pred = classifier.predict(X)
    accuracy = accuracy_score(y, y_pred)
    cm = confusion_matrix(y, y_pred)
    metrics = {"accuracy": float(accuracy), "confusion_matrix": cm.tolist()}
    with open(output_file, "w", encoding="utf-8") as f:
        json.dump(metrics, f, indent=4)
>>>>>>> 6aae1987


if __name__ == "__main__":
<<<<<<< HEAD
    args = argparse.ArgumentParser()
    args.add_argument("model_file", type=str)
    args.add_argument("X_test", type=str)
    args.add_argument("y_test", type=str)
    args.add_argument("--output_filename", type=str, required=False, default="metrics.json")
    args.add_argument("--output_dir", type=str, required=False, default="metrics")
    args = args.parse_args()

    classifier = joblib.load(args.model_file)
    X_test = np.load(args.X_test)
    y_test = np.load(args.y_test)
    metrics = evaluate_model(classifier, X_test, y_test)

    os.makedirs(args.output_dir, exist_ok=True)
    with open(os.path.join(args.output_dir, args.output_filename), 'w') as f:
        json.dump(metrics, f, indent=4)
=======
    model_path, data_path, output_path = sys.argv[1:4]
    evaluate_model(model_path, data_path, output_path)
>>>>>>> 6aae1987
<|MERGE_RESOLUTION|>--- conflicted
+++ resolved
@@ -1,4 +1,3 @@
-<<<<<<< HEAD
 import joblib
 import json
 from sklearn.metrics import accuracy_score, confusion_matrix
@@ -14,49 +13,9 @@
         "accuracy": float(accuracy),
         "confusion_matrix": cm.tolist()
     }
-=======
-"""
-This module provides functionality to
-evaluate a trained sentiment analysis model
-using a provided dataset and outputs evaluation metrics as JSON.
-"""
-
-import json
-import sys
-
-import joblib
-import pandas as pd
-from lib_ml.preprocessor import Preprocessor
-from sklearn.metrics import accuracy_score, confusion_matrix
-
-
-def evaluate_model(model_file: str, data_file: str, output_file: str) -> None:
-    """
-    Evaluate a trained model on a given dataset
-    and save metrics to a JSON file.
-
-    Args:
-        model_file: Path to the trained model file.
-        data_file: Path to the evaluation data file.
-        output_file: Path to save the evaluation metrics JSON.
-    """
-    dataset = pd.read_csv(data_file, delimiter="\t", quoting=3)
-    preprocessor = Preprocessor()
-    reviews = dataset["Review"]
-    X = preprocessor.vectorize(preprocessor.preprocess_batch(reviews))
-    y = dataset["Liked"]
-    classifier = joblib.load(model_file)
-    y_pred = classifier.predict(X)
-    accuracy = accuracy_score(y, y_pred)
-    cm = confusion_matrix(y, y_pred)
-    metrics = {"accuracy": float(accuracy), "confusion_matrix": cm.tolist()}
-    with open(output_file, "w", encoding="utf-8") as f:
-        json.dump(metrics, f, indent=4)
->>>>>>> 6aae1987
 
 
 if __name__ == "__main__":
-<<<<<<< HEAD
     args = argparse.ArgumentParser()
     args.add_argument("model_file", type=str)
     args.add_argument("X_test", type=str)
@@ -72,8 +31,4 @@
 
     os.makedirs(args.output_dir, exist_ok=True)
     with open(os.path.join(args.output_dir, args.output_filename), 'w') as f:
-        json.dump(metrics, f, indent=4)
-=======
-    model_path, data_path, output_path = sys.argv[1:4]
-    evaluate_model(model_path, data_path, output_path)
->>>>>>> 6aae1987
+        json.dump(metrics, f, indent=4)